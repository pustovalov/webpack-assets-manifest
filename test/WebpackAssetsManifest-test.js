--- conflicted
+++ resolved
@@ -450,12 +450,7 @@
     });
 
     describe('merge', function() {
-<<<<<<< HEAD
-
       function setupManifest(compiler, manifest, filePath = 'fixtures/sample-manifest.json')
-=======
-      function setupManifest(compiler, manifest)
->>>>>>> 5342858a
       {
         return new Promise((resolve, reject) => {
           manifest.apply(compiler);
